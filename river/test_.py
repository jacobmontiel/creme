--- conflicted
+++ resolved
@@ -36,11 +36,8 @@
         compose.FuncTransformer,
         compose.Pipeline,
         compose.Grouper,
-<<<<<<< HEAD
         ensemble.AdaptiveRandomForestClassifier,
-=======
         ensemble.SRPClassifier,
->>>>>>> ba197623
         expert.StackingClassifier,
         expert.SuccessiveHalvingClassifier,
         expert.SuccessiveHalvingRegressor,
